--- conflicted
+++ resolved
@@ -119,23 +119,6 @@
         try:
             # Configure yt-dlp options with optimized settings and bypass 403 issues
             ydl_opts = {
-<<<<<<< HEAD
-                        'format': 'bestaudio/best',
-                        'postprocessors': [{
-                            'key': 'FFmpegExtractAudio',
-                            'preferredcodec': 'mp3',
-                            'preferredquality': '192',
-                        }],
-                        'outtmpl': str(self.videos_dir / 'video_%(id)s.%(ext)s'),
-                        'quiet': True,
-                        'no_warnings': True,
-                        'extractor_args': {'youtube': {'player_client': ['android']}},
-                        'http_headers': {
-                            'User-Agent': 'Mozilla/5.0 (Linux; Android 11; Pixel 5) AppleWebKit/537.36 (KHTML, like Gecko) Chrome/94.0.4606.61 Mobile Safari/537.36'
-                        }
-                    }
-
-=======
                 'format': 'bestaudio/best',
                 'postprocessors': [{
                     'key': 'FFmpegExtractAudio',
@@ -159,7 +142,6 @@
                 'retries': 3,
                 'socket_timeout': 30,
             }
->>>>>>> 3e983565
 
             with yt_dlp.YoutubeDL(ydl_opts) as ydl:
                 info = ydl.extract_info(url, download=True)
